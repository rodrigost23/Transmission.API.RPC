﻿using System;
using System.Collections.Generic;
using System.IO;
using System.Net;
using System.Text;
using System.Threading.Tasks;
using Newtonsoft.Json;
using Transmission.API.RPC.Entity;
using Newtonsoft.Json.Linq;
using Transmission.API.RPC.Common;
using Transmission.API.RPC.Arguments;

namespace Transmission.API.RPC
{
    /// <summary>
    /// Transmission client
    /// </summary>
    public partial class Client : ITransmissionClient, ITransmissionClientAsync
    {
<<<<<<< HEAD
        /// <summary>
        /// Url to service
        /// </summary>
=======
        private readonly string _authorization;
        private readonly bool _needAuthorization;

>>>>>>> 96b0f63b
        public string Url
        {
            get;
            private set;
        }

        /// <summary>
        /// Session ID
        /// </summary>
        public string SessionID
        {
            get;
            private set;
        }

        /// <summary>
        /// Current Tag
        /// </summary>
        public int CurrentTag
        {
            get;
            private set;
        }

        /// <summary>
        /// Initialize client
        /// <example>For example
        /// <code>
        /// new Transmission.API.RPC.Client("https://website.com:9091/transmission/rpc")
        /// </code>
        /// </example>
        /// </summary>
        /// <param name="url">URL to Transmission RPC API. Often it looks like schema://host:port/transmission/rpc </param>
        /// <param name="sessionID">Session ID</param>
        /// <param name="login">Login</param>
        /// <param name="password">Password</param>
        public Client(string url, string sessionID = null, string login = null, string password = null)
        {
            this.Url = url;
            this.SessionID = sessionID;

            if (!String.IsNullOrWhiteSpace(login))
            {
                var authBytes = Encoding.UTF8.GetBytes(login + ":" + password);
                var encoded = Convert.ToBase64String(authBytes);

                this._authorization = "Basic " + encoded;
                this._needAuthorization = true;
            }
        }

        #region Session methods

        /// <summary>
        /// Close current session (API: session-close)
        /// </summary>
        public void CloseSession()
        {
            var request = new TransmissionRequest("session-close");
            var response = SendRequest(request);
        }

        /// <summary>
        /// Set information to current session (API: session-set)
        /// </summary>
        /// <param name="settings">New session settings</param>
        public void SetSessionSettings(SessionSettings settings)
        {
            var request = new TransmissionRequest("session-set", settings);
            var response = SendRequest(request);
        }

        /// <summary>
        /// Get session stat
        /// </summary>
        /// <returns>Session stat</returns>
        public Statistic GetSessionStatistic()
        {
            var request = new TransmissionRequest("session-stats");
            var response = SendRequest(request);
            var result = response.Deserialize<Statistic>();
            return result;
        }

        /// <summary>
        /// Get information of current session (API: session-get)
        /// </summary>
        /// <returns>Session information</returns>
        public SessionInfo GetSessionInformation()
        {
            var request = new TransmissionRequest("session-get");
            var response = SendRequest(request);
            var result = response.Deserialize<SessionInfo>();
            return result;
        }

        #endregion

        #region Torrents methods

        /// <summary>
        /// Add torrent (API: torrent-add)
        /// </summary>
        /// <returns>Torrent info (ID, Name and HashString)</returns>
		public NewTorrentInfo TorrentAdd(NewTorrent torrent)
        {
            if (String.IsNullOrWhiteSpace(torrent.Metainfo) && String.IsNullOrWhiteSpace(torrent.Filename))
                throw new Exception("Either \"filename\" or \"metainfo\" must be included.");

            var request = new TransmissionRequest("torrent-add", torrent);
            var response = SendRequest(request);
            var jObject = response.Deserialize<JObject>();

            if (jObject == null || jObject.First == null)
                return null;

            NewTorrentInfo result = null;
            JToken value = null;

            if (jObject.TryGetValue("torrent-duplicate", out value))
                result = JsonConvert.DeserializeObject<NewTorrentInfo>(value.ToString());
            else if (jObject.TryGetValue("torrent-added", out value))
                result = JsonConvert.DeserializeObject<NewTorrentInfo>(value.ToString());

            return result;
        }

        /// <summary>
        /// Set torrent params (API: torrent-set)
        /// </summary>
        /// <param name="settings">Torrent settings</param>
        public void TorrentSet(TorrentSettings settings)
        {
            var request = new TransmissionRequest("torrent-set", settings);
            var response = SendRequest(request);
        }

        /// <summary>
        /// Get fields of torrents from ids (API: torrent-get)
        /// </summary>
        /// <param name="fields">Fields of torrents</param>
        /// <param name="ids">IDs of torrents (null or empty for get all torrents)</param>
        /// <returns>Torrents info</returns>
        public TransmissionTorrents TorrentGet(string[] fields, params int[] ids)
        {
            var arguments = new Dictionary<string, object>();
            arguments.Add("fields", fields);

            if (ids != null && ids.Length > 0)
                arguments.Add("ids", ids);

            var request = new TransmissionRequest("torrent-get", arguments);

            var response = SendRequest(request);
            var result = response.Deserialize<TransmissionTorrents>();

            return result;
        }

        /// <summary>
        /// Remove torrents (API: torrent-remove)
        /// </summary>
        /// <param name="ids">Torrents id</param>
        /// <param name="deleteData">Remove data</param>
        public void TorrentRemove(int[] ids, bool deleteData = false)
        {
            var arguments = new Dictionary<string, object>();

            arguments.Add("ids", ids);
            arguments.Add("delete-local-data", deleteData);

            var request = new TransmissionRequest("torrent-remove", arguments);
            var response = SendRequest(request);
        }

        #region Torrent Start
        /// <summary>
        /// Start torrents (API: torrent-start)
        /// </summary>
        /// <param name="ids">A list of torrent id numbers, sha1 hash strings, or both</param>
        public void TorrentStart(object[] ids)
        {
            var request = new TransmissionRequest("torrent-start", new Dictionary<string, object> { { "ids", ids } });
            var response = SendRequest(request);
        }

        /// <summary>
        /// Start recently active torrents (API: torrent-start)
        /// </summary>
        public void TorrentStart()
        {
            var request = new TransmissionRequest("torrent-start", new Dictionary<string, object> { { "ids", "recently-active" } });
            var response = SendRequest(request);
        }
        #endregion

        #region Torrent Start Now

        /// <summary>
        /// Start now torrents (API: torrent-start-now)
        /// </summary>
        /// <param name="ids">A list of torrent id numbers, sha1 hash strings, or both</param>
        public void TorrentStartNow(object[] ids)
        {
            var request = new TransmissionRequest("torrent-start-now", new Dictionary<string, object> { { "ids", ids } });
            var response = SendRequest(request);
        }

        /// <summary>
        /// Start now recently active torrents (API: torrent-start-now)
        /// </summary>
        public void TorrentStartNow()
        {
            var request = new TransmissionRequest("torrent-start-now", new Dictionary<string, object> { { "ids", "recently-active" } });
            var response = SendRequest(request);
        }
        #endregion

        #region Torrent Stop
        /// <summary>
        /// Stop torrents (API: torrent-stop)
        /// </summary>
        /// <param name="ids">A list of torrent id numbers, sha1 hash strings, or both</param>
        public void TorrentStop(object[] ids)
        {
            var request = new TransmissionRequest("torrent-stop", new Dictionary<string, object> { { "ids", ids } });
            var response = SendRequest(request);
        }

        /// <summary>
        /// Stop recently active torrents (API: torrent-stop)
        /// </summary>
        public void TorrentStop()
        {
            var request = new TransmissionRequest("torrent-stop", new Dictionary<string, object> { { "ids", "recently-active" } });
            var response = SendRequest(request);
        }
        #endregion

        #region Torrent Verify
        /// <summary>
        /// Verify torrents (API: torrent-verify)
        /// </summary>
        /// <param name="ids">A list of torrent id numbers, sha1 hash strings, or both</param>
        public void TorrentVerify(object[] ids)
        {
            var request = new TransmissionRequest("torrent-verify", new Dictionary<string, object> { { "ids", ids } });
            var response = SendRequest(request);
        }

        /// <summary>
        /// Verify recently active torrents (API: torrent-verify)
        /// </summary>
        public void TorrentVerify()
        {
            var request = new TransmissionRequest("torrent-verify", new Dictionary<string, object> { { "ids", "recently-active" } });
            var response = SendRequest(request);
        }
        #endregion

        /// <summary>
        /// Move torrents in queue on top (API: queue-move-top)
        /// </summary>
        /// <param name="ids">Torrents id</param>
        public void TorrentQueueMoveTop(int[] ids)
        {
            var request = new TransmissionRequest("queue-move-top", new Dictionary<string, object> { { "ids", ids } });
            var response = SendRequest(request);
        }

        /// <summary>
        /// Move up torrents in queue (API: queue-move-up)
        /// </summary>
        /// <param name="ids"></param>
        public void TorrentQueueMoveUp(int[] ids)
        {
            var request = new TransmissionRequest("queue-move-up", new Dictionary<string, object> { { "ids", ids } });
            var response = SendRequest(request);
        }

        /// <summary>
        /// Move down torrents in queue (API: queue-move-down)
        /// </summary>
        /// <param name="ids"></param>
        public void TorrentQueueMoveDown(int[] ids)
        {
            var request = new TransmissionRequest("queue-move-down", new Dictionary<string, object> { { "ids", ids } });
            var response = SendRequest(request);
        }

        /// <summary>
        /// Move torrents to bottom in queue  (API: queue-move-bottom)
        /// </summary>
        /// <param name="ids"></param>
        public void TorrentQueueMoveBottom(int[] ids)
        {
            var request = new TransmissionRequest("queue-move-bottom", new Dictionary<string, object> { { "ids", ids } });
            var response = SendRequest(request);
        }

        /// <summary>
        /// Set new location for torrents files (API: torrent-set-location)
        /// </summary>
        /// <param name="ids">Torrent ids</param>
        /// <param name="location">The new torrent location</param>
        /// <param name="move">Move from previous location</param>
        public void TorrentSetLocation(int[] ids, string location, bool move)
        {
            var arguments = new Dictionary<string, object>();
            arguments.Add("ids", ids);
            arguments.Add("location", location);
            arguments.Add("move", move);

            var request = new TransmissionRequest("torrent-set-location", arguments);
            var response = SendRequest(request);
        }

        /// <summary>
        /// Rename a file or directory in a torrent (API: torrent-rename-path)
        /// </summary>
        /// <param name="id">The torrent whose path will be renamed</param>
        /// <param name="path">The path to the file or folder that will be renamed</param>
        /// <param name="name">The file or folder's new name</param>
		public RenameTorrentInfo TorrentRenamePath(int id, string path, string name)
        {
            var arguments = new Dictionary<string, object>();
            arguments.Add("ids", new int[] { id });
            arguments.Add("path", path);
            arguments.Add("name", name);

            var request = new TransmissionRequest("torrent-rename-path", arguments);
            var response = SendRequest(request);

            var result = response.Deserialize<RenameTorrentInfo>();

            return result;
        }

        //method name not recognized
        ///// <summary>
        ///// Reannounce torrent (API: torrent-reannounce)
        ///// </summary>
        ///// <param name="ids"></param>
        //public void ReannounceTorrents(object[] ids)
        //{
        //    var arguments = new Dictionary<string, object>();
        //    arguments.Add("ids", ids);

        //    var request = new TransmissionRequest("torrent-reannounce", arguments);
        //    var response = SendRequest(request);
        //}

        #endregion

        #region System
        /// <summary>
        /// See if your incoming peer port is accessible from the outside world (API: port-test)
        /// </summary>
        /// <returns>Accessible state</returns>
        public bool PortTest()
        {
            var request = new TransmissionRequest("port-test");
            var response = SendRequest(request);

            var data = response.Deserialize<JObject>();
            var result = (bool)data.GetValue("port-is-open");
            return result;
        }

        /// <summary>
        /// Update blocklist (API: blocklist-update)
        /// </summary>
        /// <returns>Blocklist size</returns>
        public int BlocklistUpdate()
        {
            var request = new TransmissionRequest("blocklist-update");
            var response = SendRequest(request);

            var data = response.Deserialize<JObject>();
            var result = (int)data.GetValue("blocklist-size");
            return result;
        }

        /// <summary>
        /// Get free space is available in a client-specified folder.
        /// </summary>
        /// <param name="path">The directory to query</param>
        public long FreeSpace(string path)
        {
            var arguments = new Dictionary<string, object>();
            arguments.Add("path", path);

            var request = new TransmissionRequest("free-space", arguments);
            var response = SendRequest(request);

            var data = response.Deserialize<JObject>();
            var result = (long)data.GetValue("size-bytes");
            return result;
        }
        #endregion

        private TransmissionResponse SendRequest(TransmissionRequest request)
        {
            TransmissionResponse result = new TransmissionResponse();

            request.Tag = ++CurrentTag;

            try
            {

                byte[] byteArray = Encoding.UTF8.GetBytes(request.ToJson());

                //Prepare http web request
                HttpWebRequest webRequest = (HttpWebRequest)WebRequest.Create(Url);

                webRequest.ContentType = "application/json-rpc";
                webRequest.Headers["X-Transmission-Session-Id"] = SessionID;
                webRequest.Method = "POST";

                if (_needAuthorization)
                    webRequest.Headers["Authorization"] = _authorization;

                var requestTask = webRequest.GetRequestStreamAsync();
                requestTask.WaitAndUnwrapException();
                using (Stream dataStream = requestTask.Result)
                {
                    dataStream.Write(byteArray, 0, byteArray.Length);
                }

                var responseTask = webRequest.GetResponseAsync();
                responseTask.WaitAndUnwrapException();

                //Send request and prepare response
                using (var webResponse = responseTask.Result)
                {
                    using (Stream responseStream = webResponse.GetResponseStream())
                    {
                        var reader = new StreamReader(responseStream, Encoding.UTF8);
                        var responseString = reader.ReadToEnd();
                        result = JsonConvert.DeserializeObject<TransmissionResponse>(responseString);

                        if (result.Result != "success")
                            throw new Exception(result.Result);
                    }
                }
            }
            catch (WebException ex)
            {
                if (((HttpWebResponse)ex.Response).StatusCode == HttpStatusCode.Conflict)
                {
                    if (ex.Response.Headers.Count > 0)
                    {
                        //If session id expiried, try get session id and send request
                        SessionID = ex.Response.Headers["X-Transmission-Session-Id"];

                        if (SessionID == null)
                            throw new Exception("Session ID Error");

                        result = SendRequest(request);
                    }
                }
                else
                    throw ex;
            }

            return result;
        }
    }
}<|MERGE_RESOLUTION|>--- conflicted
+++ resolved
@@ -17,15 +17,12 @@
     /// </summary>
     public partial class Client : ITransmissionClient, ITransmissionClientAsync
     {
-<<<<<<< HEAD
-        /// <summary>
-        /// Url to service
-        /// </summary>
-=======
         private readonly string _authorization;
         private readonly bool _needAuthorization;
 
->>>>>>> 96b0f63b
+        /// <summary>
+        /// Url to service
+        /// </summary>
         public string Url
         {
             get;
